--- conflicted
+++ resolved
@@ -1,163 +1,4 @@
 <?xml version="1.0" encoding="UTF-8"?>
-<<<<<<< HEAD
-<project xsi:schemaLocation="http://maven.apache.org/POM/4.0.0 http://maven.apache.org/xsd/maven-4.0.0.xsd" xmlns="http://maven.apache.org/POM/4.0.0"
-    xmlns:xsi="http://www.w3.org/2001/XMLSchema-instance">
-  <modelVersion>4.0.0</modelVersion>
-  <groupId>org.springframework.amqp.samples</groupId>
-  <artifactId>stocks</artifactId>
-  <version>1.0.0.BUILD-SNAPSHOT</version>
-  <name>Spring Rabbit Stocks</name>
-  <description>Shows the usage of Spring Rabbit integration classes</description>
-  <build>
-    <plugins>
-      <plugin>
-        <artifactId>maven-compiler-plugin</artifactId>
-        <configuration>
-          <source>1.5</source>
-          <target>1.5</target>
-        </configuration>
-      </plugin>
-      <plugin>
-        <artifactId>maven-surefire-plugin</artifactId>
-        <configuration>
-          <includes>
-            <include>**/*Tests.java</include>
-            <include>**/Client.java</include>
-            <include>**/Server.java</include>
-          </includes>
-          <excludes>
-            <exclude>**/*Abstract*.java</exclude>
-          </excludes>
-        </configuration>
-      </plugin>
-    </plugins>
-  </build>
-  <dependencies>
-    <dependency>
-      <groupId>aspectj</groupId>
-      <artifactId>aspectjweaver</artifactId>
-      <version>1.5.4</version>
-      <scope>runtime</scope>
-    </dependency>
-    <dependency>
-      <groupId>org.springframework.amqp</groupId>
-      <artifactId>spring-rabbit-admin</artifactId>
-      <version>1.0.0.BUILD-SNAPSHOT</version>
-      <scope>compile</scope>
-    </dependency>
-    <dependency>
-      <groupId>org.springframework.amqp</groupId>
-      <artifactId>spring-amqp</artifactId>
-      <version>1.0.0.BUILD-SNAPSHOT</version>
-      <scope>compile</scope>
-    </dependency>
-    <dependency>
-      <groupId>org.springframework</groupId>
-      <artifactId>spring-context</artifactId>
-      <version>3.0.3.RELEASE</version>
-      <scope>compile</scope>
-    </dependency>
-    <dependency>
-      <groupId>log4j</groupId>
-      <artifactId>log4j</artifactId>
-      <version>1.2.14</version>
-      <scope>runtime</scope>
-    </dependency>
-    <dependency>
-      <groupId>org.springframework</groupId>
-      <artifactId>spring-beans</artifactId>
-      <version>3.0.3.RELEASE</version>
-      <scope>compile</scope>
-    </dependency>
-    <dependency>
-      <groupId>org.springframework</groupId>
-      <artifactId>spring-core</artifactId>
-      <version>3.0.3.RELEASE</version>
-      <scope>compile</scope>
-    </dependency>
-    <dependency>
-      <groupId>org.slf4j</groupId>
-      <artifactId>slf4j-api</artifactId>
-      <version>1.5.10</version>
-      <scope>compile</scope>
-    </dependency>
-    <dependency>
-      <groupId>cglib</groupId>
-      <artifactId>cglib-nodep</artifactId>
-      <version>2.2</version>
-      <scope>runtime</scope>
-    </dependency>
-    <dependency>
-      <groupId>com.jgoodies</groupId>
-      <artifactId>forms</artifactId>
-      <version>1.2.1</version>
-      <scope>compile</scope>
-    </dependency>
-    <dependency>
-      <groupId>aspectj</groupId>
-      <artifactId>aspectjrt</artifactId>
-      <version>1.5.4</version>
-      <scope>runtime</scope>
-    </dependency>
-    <dependency>
-      <groupId>org.springframework</groupId>
-      <artifactId>spring-context-support</artifactId>
-      <version>3.0.3.RELEASE</version>
-      <scope>runtime</scope>
-    </dependency>
-    <dependency>
-      <groupId>com.rabbitmq</groupId>
-      <artifactId>amqp-client</artifactId>
-      <version>1.8.1</version>
-      <scope>compile</scope>
-    </dependency>
-    <dependency>
-      <groupId>org.springframework</groupId>
-      <artifactId>spring-aop</artifactId>
-      <version>3.0.3.RELEASE</version>
-      <scope>compile</scope>
-    </dependency>
-    <dependency>
-      <groupId>org.slf4j</groupId>
-      <artifactId>slf4j-log4j12</artifactId>
-      <version>1.5.10</version>
-      <scope>runtime</scope>
-    </dependency>
-    <dependency>
-      <groupId>org.slf4j</groupId>
-      <artifactId>jcl-over-slf4j</artifactId>
-      <version>1.5.10</version>
-      <scope>compile</scope>
-    </dependency>
-    <dependency>
-      <groupId>org.springframework</groupId>
-      <artifactId>spring-oxm</artifactId>
-      <version>3.0.3.RELEASE</version>
-      <scope>compile</scope>
-    </dependency>
-    <dependency>
-      <groupId>junit</groupId>
-      <artifactId>junit</artifactId>
-      <version>4.7</version>
-      <scope>test</scope>
-    </dependency>
-    <dependency>
-      <groupId>org.springframework</groupId>
-      <artifactId>spring-test</artifactId>
-      <version>3.0.3.RELEASE</version>
-      <scope>test</scope>
-    </dependency>
-    <dependency>
-      <groupId>org.springframework.amqp</groupId>
-      <artifactId>spring-rabbit</artifactId>
-      <version>1.0.0.BUILD-SNAPSHOT</version>
-      <scope>compile</scope>
-    </dependency>
-  </dependencies>
-  <properties>
-    <project.build.sourceEncoding>UTF8</project.build.sourceEncoding>
-  </properties>
-=======
 <project xmlns="http://maven.apache.org/POM/4.0.0"
 	xsi:schemaLocation="http://maven.apache.org/POM/4.0.0 http://maven.apache.org/maven-v4_0_0.xsd"
 	xmlns:xsi="http://www.w3.org/2001/XMLSchema-instance">
@@ -354,5 +195,4 @@
 			<url>http://maven.springframework.org/snapshot</url>
 		</repository>
 	</repositories>
->>>>>>> bd813994
 </project>