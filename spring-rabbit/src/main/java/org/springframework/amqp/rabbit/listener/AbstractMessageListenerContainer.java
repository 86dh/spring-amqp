--- conflicted
+++ resolved
@@ -310,10 +310,6 @@
 	 * <code>onMessage</code> method.
 	 * @param listener the Rabbit MessageListener to invoke
 	 * @param message the received Rabbit Message
-<<<<<<< HEAD
-	 * @throws Exception if thrown by RAbbit API methods
-=======
->>>>>>> 64d1befc
 	 * @see org.springframework.amqp.core.MessageListener#onMessage
 	 */
 	protected void doInvokeListener(MessageListener listener, Message message) {
@@ -348,10 +344,7 @@
 	/**
 	 * Perform a rollback, if appropriate.
 	 * @param channel the Rabbit Channel to roll back
-<<<<<<< HEAD
 	 * @throws Exception in case of a rollback error
-=======
->>>>>>> 64d1befc
 	 */
 	protected void rollbackIfNecessary(Channel channel)  {
 		if (this.isChannelLocallyTransacted(channel)) {
